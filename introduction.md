# :footprints:️ Introduction

It is setup and step-by-step introduction into development on Rust.

[:arrow_down: Tags legend](#tags-legend) at the end of the page.

## :crab: Intro

<!-- [![](https://github.com/ChapliaS/LearnRustTogether/blob/master/asset/img/logo/rust-social-wide.jpg)](introduction.md) -->

Rust is a multi-paradigm programming language designed for performance and safety.<br/> It is an effective tool for the collaboration of large developer teams with different levels of knowledge. Furthermore, according to the Stack Overflow Developer Survey, Rust is the most beloved programming language seven years in a row.The Rust community is traditionally very friendly.

## :book:	 Resources to use:
There are some of the most popular general-purpose official resources for learning Rust: <br/>
( _general_ ) ( _official_ ) ( _course_ ) ( _reading_ )
- [The Rust Programming Language](https://doc.rust-lang.org/book/ch00-00-introduction.html) [:uk:](https://doc.rust-lang.org/book/ch00-00-introduction.html) [:pirate_flag:](https://doc.rust-lang.ru/book/) ( _reading_ )
- [Rust cookbook](https://rust-lang-nursery.github.io/rust-cookbook/) [:uk:](https://rust-lang-nursery.github.io/rust-cookbook/) [:pirate_flag:](https://doc.rust-lang.ru/rust-cookbook/intro.html) ( _reading_ )

We’d also recommend you such courses as:<br/>
( _general_ ) ( _course_ ) ( _:movie_camera:_ )
- [Intro to Rust](https://www.youtube.com/playlist?list=PLJbE2Yu2zumDF6BX6_RdPisRVHgzV02NW) by [Tensor Programming](https://www.youtube.com/c/TensorProgramming)
<!-- - [Rust Tutorial](https://www.youtube.com/playlist?list=PLLqEtX6ql2EyPAZ1M2_C0GgVd4A-_L4_5) by [Doug Milford](https://www.youtube.com/channel/UCmBgC0JN41HjyjAXfkdkp-Q)  -->
<!-- - [The Rust Lang Book](https://www.youtube.com/playlist?list=PLai5B987bZ9CoVR-QEIN9foz4QCJ0H2Y8) by [Let's Get Rusty](https://www.youtube.com/c/LetsGetRusty)  -->

:zap:	Other interesting sources you can find in our [ Awesome Collection of Materials](./learn.md#mortar_board-our-awesome-collection-of-materials-to-learn-rust).

## :gear: How to set up rust

<<<<<<< HEAD
To get started with Rust you obviously have to set up your environment.<br/>
There is a short guide to do this:<br/>

**Windows:**
 1. First of all, you need to install [rustup](https://github.com/rust-lang/rustup.rs), which is a Rust installer and version management tool.
 2. You may also need to install the [Visual Studio C++ Build tools](https://visualstudio.microsoft.com/visual-cpp-build-tools/) if you don’t have one, cause it’s mandatory for running the Rust program on Windows.
 3. After the rustup installation is complete you’ll also get the latest stable version of the Rust build tool and package manager  - `Cargo`, which will help you to build, run and test your projects.
 4. To ensure that Rust and Cargo are installed correctly - run `cargo --version` in your terminal of choice.

**Linux/Mac:**
1. To install rustup on Linux or macOS, open a terminal and enter the following command    `curl https://sh.rustup.rs -sSf | sh`
2. Once the Rust installation is complete, the Cargo’s bin directory (`~/.cargo/bin` – where all tools are installed) will be added in your PATH environment variable, in `~/.profile`.

:zap:	To get a more detailed description or other methods of setting up Rust environment - go to our [list of setup materials](https://github.com/rust-lang-ua/learn_rust_together/blob/master/learn.md#setup).
=======
[Link](rust_setup.md)
>>>>>>> 469435d5

## :question: Where to get help?:

If you are Ukrainian, the best way to get help is to join our [Learn Rust Together](https://t.me/rustlang_ua) community, where you’ll be definitely heard and helped by more experienced members.

:zap:	There is also our [Communicate](./communicate.md) page, where you can find a lot of different Rust global or local chats and news streams.

## :pushpin: How to ask questions?:

The best way to ask questions is to share your code in the [playground](https://play.rust-lang.org/). In this case, other members don’t have to spend extra time recreating the problem.<br/>
This is how it takes place in our community, but we’re convinced that it’ll be useful in any other.

## :books: Altarnative ways to learn Rust

**1) Practice, interactive, feedback**
<<<<<<< HEAD
- [Rustling](https://github.com/rust-lang/rustlings#rustlings-%EF%B8%8F) is the project with small exercises to get you used to reading and writing Rust code. In general, you have to solve compiler messages about mistakes by modifying given code. It’d really help you to get an understanding of how the compiler works and what are the most common code issues.
- [Exercism](https://exercism.org/tracks/rust/concepts) - open-source, free-coding platform which offers you not only code practice but mentorship. Here you can find 103 coding exercises that will improve your understanding of Rust concepts.
=======
- [Rustling](https://github.com/rust-lang/rustlings#rustlings-%EF%B8%8F) is the project with small exercises to get you used to reading and writing Rust code. In general, you have to solve compiler messages about mistakes by modifying given code. It’d really help you to get an understanding of how the compiler works and what are the most common code issues. 
- [Exercism](https://exercism.org/tracks/rust/concepts) - open-source, free-coding platform which offers you not only code practice but mentorship. Here you can find 103 coding exercises that will improve your understanding of Rust concepts. **Recommended to do after Rustling**.
>>>>>>> 469435d5
<p align="center">
<img src="./asset/img/introduction_page/exercism.png"  width="600" align="center" />
</p>

<<<<<<< HEAD
- [Rust Gym](https://github.com/rust-lang-ua/rustgym_eng) - the project, which will demonstrate you how to create Data Structures and to implement Algorithms using programming language Rust.
=======
- [Take your first steps with Rust](https://learn.microsoft.com/en-us/training/paths/rust-first-steps/) - Interactive course. Lay the foundation of knowledge you need to build fast and effective programs in Rust.
>>>>>>> 469435d5

**2) Reading books**

If you are the beginner in your Rust learning journey we'd highly reccomend you to start with [general-purpose books.](./learn.md#star-general-purpose-courses) <br/>
Then you can also go to the official [RustBook](https://doc.rust-lang.org/book/),where you can find all the necessary information about Rust, or read the [Programming Rust](https://cuteboyprogrammers.com/pdf/humblebundle/programmingrust.pdf), which both are ones of the most common books.

:zap:	Other interesting books you can find in our [ Awesome Collection of Materials](./learn.md#mortar_board-our-awesome-collection-of-materials-to-learn-rust).


**3) Watching videos**

If you are a newcomer and just want to get to know what is Rust - watch [Rust in 100 seconds](https://www.youtube.com/watch?v=5C_HPTJg5ek). To dive in the basics of Rust - take a [Crash Course](https://www.youtube.com/watch?v=zF34dRivLOw) <br/>
To learn the syntax of Rust deeply and get familiar with Rust code we'd also recommend you such courses as:
- [Intro to Rust](https://www.youtube.com/playlist?list=PLJbE2Yu2zumDF6BX6_RdPisRVHgzV02NW) by [Tensor Programming](https://www.youtube.com/c/TensorProgramming)
- [Rust Tutorial](https://www.youtube.com/playlist?list=PLLqEtX6ql2EyPAZ1M2_C0GgVd4A-_L4_5) by [Doug Milford](https://www.youtube.com/channel/UCmBgC0JN41HjyjAXfkdkp-Q)
- [The Rust Lang Book](https://www.youtube.com/playlist?list=PLai5B987bZ9CoVR-QEIN9foz4QCJ0H2Y8) by [Let's Get Rusty](https://www.youtube.com/c/LetsGetRusty)

**4) Using Cheatsheets**

One more way to learn Rust, but throught the schemes, tables and images - the [Rust Cheat Sheet](https://cheats.rs/). All tips gathered in the one big page will always be usefull while writing code. Go to our [collection of cheatsheets](./cheat_sheets.md#chart_with_upwards_trend-cheat-sheats).
<p align="center">
<img src="./asset/img/introduction_page/cheatsheet.png"  width="600" align="center" />
</p>

## Tags legend
- ( _general_ ) - general-purpose material
- ( _official_ ) - official Rust material
- ( _non-eng_ ) - non-english language
- ( _course_ ) - consists of series of text/video articles trying to give to a reader solid foundation
- ( _book_ ) - a book
- ( video ) - material to watch<|MERGE_RESOLUTION|>--- conflicted
+++ resolved
@@ -26,24 +26,7 @@
 
 ## :gear: How to set up rust
 
-<<<<<<< HEAD
-To get started with Rust you obviously have to set up your environment.<br/>
-There is a short guide to do this:<br/>
-
-**Windows:**
- 1. First of all, you need to install [rustup](https://github.com/rust-lang/rustup.rs), which is a Rust installer and version management tool.
- 2. You may also need to install the [Visual Studio C++ Build tools](https://visualstudio.microsoft.com/visual-cpp-build-tools/) if you don’t have one, cause it’s mandatory for running the Rust program on Windows.
- 3. After the rustup installation is complete you’ll also get the latest stable version of the Rust build tool and package manager  - `Cargo`, which will help you to build, run and test your projects.
- 4. To ensure that Rust and Cargo are installed correctly - run `cargo --version` in your terminal of choice.
-
-**Linux/Mac:**
-1. To install rustup on Linux or macOS, open a terminal and enter the following command    `curl https://sh.rustup.rs -sSf | sh`
-2. Once the Rust installation is complete, the Cargo’s bin directory (`~/.cargo/bin` – where all tools are installed) will be added in your PATH environment variable, in `~/.profile`.
-
-:zap:	To get a more detailed description or other methods of setting up Rust environment - go to our [list of setup materials](https://github.com/rust-lang-ua/learn_rust_together/blob/master/learn.md#setup).
-=======
 [Link](rust_setup.md)
->>>>>>> 469435d5
 
 ## :question: Where to get help?:
 
@@ -59,22 +42,13 @@
 ## :books: Altarnative ways to learn Rust
 
 **1) Practice, interactive, feedback**
-<<<<<<< HEAD
 - [Rustling](https://github.com/rust-lang/rustlings#rustlings-%EF%B8%8F) is the project with small exercises to get you used to reading and writing Rust code. In general, you have to solve compiler messages about mistakes by modifying given code. It’d really help you to get an understanding of how the compiler works and what are the most common code issues.
-- [Exercism](https://exercism.org/tracks/rust/concepts) - open-source, free-coding platform which offers you not only code practice but mentorship. Here you can find 103 coding exercises that will improve your understanding of Rust concepts.
-=======
-- [Rustling](https://github.com/rust-lang/rustlings#rustlings-%EF%B8%8F) is the project with small exercises to get you used to reading and writing Rust code. In general, you have to solve compiler messages about mistakes by modifying given code. It’d really help you to get an understanding of how the compiler works and what are the most common code issues. 
 - [Exercism](https://exercism.org/tracks/rust/concepts) - open-source, free-coding platform which offers you not only code practice but mentorship. Here you can find 103 coding exercises that will improve your understanding of Rust concepts. **Recommended to do after Rustling**.
->>>>>>> 469435d5
 <p align="center">
 <img src="./asset/img/introduction_page/exercism.png"  width="600" align="center" />
 </p>
 
-<<<<<<< HEAD
-- [Rust Gym](https://github.com/rust-lang-ua/rustgym_eng) - the project, which will demonstrate you how to create Data Structures and to implement Algorithms using programming language Rust.
-=======
 - [Take your first steps with Rust](https://learn.microsoft.com/en-us/training/paths/rust-first-steps/) - Interactive course. Lay the foundation of knowledge you need to build fast and effective programs in Rust.
->>>>>>> 469435d5
 
 **2) Reading books**
 
