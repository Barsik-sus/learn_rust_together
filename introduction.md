--- conflicted
+++ resolved
@@ -42,17 +42,11 @@
 
 **2) Reading books**
 
-<<<<<<< HEAD
-If you are the beginner in your Rust learning journey we'd highly reccomend you to start with [general-purpose books.](./learn.md#star-general-purpose-courses) <br/>
-Then you can also go to the official [Rust Book](https://doc.rust-lang.org/book/),where you can find all the necessary information about Rust, or read the [Programming Rust](https://cuteboyprogrammers.com/pdf/humblebundle/programmingrust.pdf), which both are ones of the most common books.
+If you are a beginner in your Rust learning journey, we'd highly recommend you to start with [general-purpose books.](./learn.md#star-general-purpose-courses) <br/>
+Then you can also go to the official [Rust Book](https://doc.rust-lang.org/book/), where you can find all the necessary information about Rust, or read the [Programming Rust](https://cuteboyprogrammers.com/pdf/humblebundle/programmingrust.pdf), which both are ones of the most common books. Also if you target web back-end you should read [Zero To Production](https://www.zero2prod.com/index.html?country=Ukraine&discount_code=EEU60), also available as [as a series of articles](https://github.com/rust-lang-ua/learn_rust_together/blob/master/learn/backend_book.md).
 
 :zap:	Other interesting books you can find in our [Awesome Collection of Materials](./learn.md#mortar_board-our-awesome-collection-of-materials-to-learn-rust).
-=======
-If you are a beginner in your Rust learning journey, we'd highly recommend you to start with [general-purpose books.](./learn.md#star-general-purpose-courses) <br/>
-Then you can also go to the official [Rust Book](https://doc.rust-lang.org/book/), where you can find all the necessary information about Rust, or read the [Programming Rust](https://cuteboyprogrammers.com/pdf/humblebundle/programmingrust.pdf), which both are ones of the most common books. Also if you target web back-end you should read [Zero To Production](https://www.zero2prod.com/index.html?country=Ukraine&discount_code=EEU60), also available as [as a series of articles](https://github.com/rust-lang-ua/learn_rust_together/blob/master/learn/backend_book.md).
->>>>>>> 7de076e2
 
-:zap: Other interesting books you can find in our [Awesome Collection of Materials](./learn.md#mortar_board-our-awesome-collection-of-materials-to-learn-rust).
 
 **3) Watching videos**
 
