# Rust Developer's Toolbox

<!-- - []() by []() : -->

## Tags legend

- ( _error_ ) -- errors handling
- ( _macro_ ) -- writing macros
- ( _meta_ ) -- meta programming : reflection, introspection and such things
- ( _njs_ ) -- NodeJs related
- ( _ui_ ) -- user interface
- ( _cui_ ) -- tools to develop command user interface ( CUI )
- ( _cloud_api_ ) -- remote APIs, mostly REST
- ( _cross_compile_ ) - build from one platform to another one
- ( _build_ ) -- toolchains to build your project
- ( _wasm_ ) -- WebAssembly-related
- ( _dom_ ) -- web DOM
- ( _db_ ) -- database-related
- ( _functional_ ) -- functional programming
- ( _virtualisation_ ) -- virtualisation-related, docker-related
- ( _async_ ) -- asynchronous programming
- ( _communication_ ) -- either inter-process or inter-thread communication
- ( _mem_ ) -- memory management
- ( _serialization_ ) -- serialization / deserialization
- ( _compile_time_ ) -- non run-time
- ( _ADT_ ) -- abstract data types
- ( _data_structure_ ) -- data structures and algorithms
- ( _stack_based_ ) -- stack-based data structures and algorithms
- ( _graphs_ ) -- graphcs data structures and algorithms
- ( _gdf_ ) -- general data format, genera-purpose formats to exchange data
- ( _fs_ ) -- file system related
- ( _os_ ) -- operation systems, bootloaders and components of such
- ( _cargo_ ) -- extension of cargo
- ( _video_ ) -- video-processing, capturing
- ( _parser_ ) -- parser
- ( _compiler_ ) -- compilers and static analyzers
- ( _asm_ ) -- machine code, byte code, interpreters, assembler
- ( _hardware_ ) -- reading / writing hardware
- ( _hashing_ ) -- hashing algorithms
- ( _cryptographic_ ) -- cryptographic
- ( _compression_ ) -- compression, archiving
- ( _self-ref_ ) -- self referential structures
- ( _ownership-semantics_ ) -- solutions of problems of owning/borrowing/lifetimes self referring 
- ( _terminal_ ) -- terminal, textual output
- ( _bindings_ ) -- bindings to foreign library or service
- ( _logger_ ) -- tool for printing information
- ( _mobile_ ) -- tool or lib related to running rust code on mobile
- ( _android_ ) -- tools for running rust code on Android
- ( _ios_ ) -- tools for running rust code on iOS
- ( _testing_ ) -- for writing tests
- ( _utility_ ) -- utility to run in terminal
- ( _example_ ) -- example project
- ( _templating_ ) -- tools to generate text using template
- ( _web_backend_ ) -- web backend
- ( _hpc_ ) -- high performance computing
- ( _embed_ ) -- embedded
- ( _foreign_ ) -- foreign functions, C / C++ binding,  foreign function interface ( FFI )
- ( _general_utility_ ) -- utilities of general purpose which are written on Rust, but are not related with Rust development

## Errors handling

( _error_ )

- [miette](https://github.com/zkat/miette) by [Kat Marchán](https://github.com/zkat) : error reporting facilities
- [thiserror](https://github.com/dtolnay/thiserror) by [David Tolnay](https://github.com/dtolnay) : macro error for struct and enum error types
- [anyhow](https://github.com/dtolnay/anyhow) by [David Tolnay](https://github.com/dtolnay) : a generic error trait
- [flex-error](https://github.com/informalsystems/flex-error) by [Soares Chen](https://github.com/soareschen) : adopter for error handling approaches

## Macros

( _macro_ )

- [paste](https://github.com/dtolnay/paste) by [David Tolnay](https://github.com/dtolnay) : workaround of concatenating identifiers problem
- [cargo-expand](https://github.com/dtolnay/cargo-expand) by [David Tolnay](https://github.com/dtolnay) : extension for cargo to expand macros
- [syn](https://github.com/dtolnay/syn) by [David Tolnay](https://github.com/dtolnay) : parser for writing macros
- [quote](https://github.com/dtolnay/quote) by [David Tolnay](https://github.com/dtolnay) : tool to write procedure macros

## Meta

( _meta_ )

- [treeflection](https://github.com/rukai/treeflection) by [Lucas Kent](https://github.com/rukai) : pseudo-reflection for structs and enums
- [field_names](https://github.com/TedDriggs/field_names) by [Ted Driggs](https://github.com/TedDriggs) : list of names of fields bound to the structure
- [maplit](https://github.com/bluss/maplit) by [bluss](https://github.com/bluss) : literal macros for containers
- [literally](https://github.com/estk/literally) by [estk](https://github.com/estk) : alternative literal macros for containers

## UI

( _ui_ )

- [tui-rs](https://github.com/fdehau/tui-rs) by [Florian Dehau](https://github.com/fdehau) : TUI
- [cursive](https://github.com/gyscos/Cursive) by [Alexandre Bury](https://github.com/gyscos) : TUI
- [egui](https://github.com/emilk/egui) by [Emil Ernerfeldt](https://github.com/emilk) : an immediate mode GUI
- [imgui](https://github.com/imgui-rs/imgui-rs) by [imgui-rs](https://github.com/imgui-rs/imgui-rs) : an immediate mode GUI
- [iced](https://github.com/iced-rs/iced) by [iced-rs](https://github.com/iced-rs) : cross-platform GUI inspired by Elm
- [dialoguer](https://github.com/mitsuhiko/dialoguer) by [Armin Ronacher](https://github.com/mitsuhiko) : command line prompts
- [pw-viz](https://github.com/Ax9D/pw-viz) by [Ax9D](https://github.com/Ax9D) : graph editor

## CUI

( _cui_ )

- [clap](https://github.com/clap-rs/clap) by [clap-rs](https://github.com/clap-rs) - the most popular CUI tool
- [structopt](https://github.com/TeXitoi/structopt) by [Guillaume P.](https://github.com/TeXitoi)
- [pico-args](https://github.com/RazrFalcon/pico-args) by [Yevhenii Reizner](https://github.com/RazrFalcon) - smallest one CUI tool

## Cloud APIs

( _cloud_api_ )

- [doapi](https://github.com/kbknapp/doapi-rs) by [Kevin K.](https://github.com/kbknapp) : DigitalOcean API v2

## NodeJS and JS

( _njs_ )

- [neon](https://github.com/neon-bindings/neon) : native Node.js modules
- [snm](https://github.com/numToStr/snm) by [Vikas Raj](https://github.com/numToStr) : environment manager, like NVM
- [fnm](https://github.com/Schniz/fnm) by [Gal Schlezinger](https://github.com/Schniz) : Fast and simple Node.js version manager
- [volta](https://github.com/volta-cli/volta) by [Volta](https://github.com/volta-cli) : JS Toolchains

## Building and Optimization

( _build_ )

- [trunk](https://github.com/thedodd/trunk) by [Anthony Dodd](https://github.com/thedodd) ( _wasm_ ) : WebAssembly web application bundler
- [cross](https://github.com/rust-embedded/cross) by [https://github.com/rust-embedded](https://github.com/rust-embedded) ( _cross_compile_ ) : cross-compilation and cross-testing
- [duckscript](https://github.com/sagiegurari/duckscript) by [Sagie Gur-Ari](https://github.com/sagiegurari) : utility to be cross-platform shell.
<<<<<<< HEAD
- [cargo-make](https://github.com/sagiegurari/cargo-make) by [Sagie Gur-Ari](https://github.com/sagiegurari) ( _utility_ ) : make-like utility
- [just](https://github.com/casey/just) by [Casey Rodarmor](https://github.com/casey) ( _utility_ ) : make-like utility
- [cargo-bundle](https://github.com/burtonageo/cargo-bundle) by [George Burton](https://github.com/burtonageo) : cross-platform bundling
=======

## Cross-compile

- [cross](https://github.com/rust-embedded/cross) by [https://github.com/rust-embedded](https://github.com/rust-embedded) ( _cross_compile_ ) : cross-compilation and cross-testing
- [osxcross](https://github.com/tpoechtrager/osxcross) by [Thomas Pöchtrager](https://github.com/tpoechtrager) ( _cross_compile_ ) : cross toolchain for Linux and *BSD
>>>>>>> 079ed1c2

## Cargo extension

( _cargo_ ) ( _build_ )

- [cargo-edit](https://github.com/killercup/cargo-edit) by [Pascal Hertleif](https://github.com/killercup) : utility to add, remove, upgrade cargo dependencies
- [rust-script](https://github.com/fornwall/rust-script) by [Fredrik Fornwall](https://github.com/fornwall) : utility to interpret rust files and expressions
- [cargo-watch](https://github.com/watchexec/cargo-watch) by [Félix Saparelli](https://github.com/passcod) : utility to watch over your project's source for changes
- [cargo-binutils](https://github.com/rust-embedded/cargo-binutils) by [Embedded WG Tools team](https://github.com/rust-embedded/wg#the-tools-team) : LLVM utility
- [cargo-generate](https://github.com/cargo-generate/cargo-generate) : utility to instantiate a template ( _templating_ )
- [cargo-depgraph](https://crates.io/crates/cargo-depgraph) by [Jonas Platte](https://blog.turbo.fish/) : generate dependencies graph
- [cargo_metadata](https://github.com/oli-obk/cargo_metadata) by [Oli Scherer](https://github.com/oli-obk) : information about cargo module

## Cross-compile

- [cross](https://github.com/rust-embedded/cross) by [https://github.com/rust-embedded](https://github.com/rust-embedded) ( _build_ ) : cross-compilation and cross-testing

## video

( _video_ )

- [camera_capture](https://github.com/oli-obk/camera_capture) by [Oli Scherer](https://github.com/oli-obk) : webcam screenshot

## Testing

( _testing_ )

- [wasm-bindgen-test](https://github.com/rustwasm/wasm-bindgen/tree/main/crates/test) by [Rust and WebAssembly](https://github.com/rustwasm) ( _wasm_ ) : run tests of wasm-based application in browser
- [trybuild](https://github.com/dtolnay/trybuild) by [David Tolnay](https://github.com/dtolnay) : negative testing, when error during compilation is expected result.

## WebAssembly

( _wasm_ )

- [trunk](https://github.com/thedodd/trunk) by [Anthony Dodd](https://github.com/thedodd) ( _build_ ) : WebAssembly web application bundler
- [wasm-bindgen](https://github.com/rustwasm/wasm-bindgen) by [Rust and WebAssembly](https://github.com/rustwasm) : interactions between WebAssembly modules and JavaScript
- [wasm-bindgen-test](https://github.com/rustwasm/wasm-bindgen/tree/main/crates/test) by [Rust and WebAssembly](https://github.com/rustwasm) ( _testing_ ) : run tests of wasm-based application in browser
- [console_error_panic_hook](https://github.com/rustwasm/console_error_panic_hook) by [Rust and WebAssembly](https://github.com/rustwasm) : A panic hook for wasm
- [wasm-snip](https://github.com/rustwasm/wasm-snip) by [Rust and WebAssembly](https://github.com/rustwasm) : utility to remove function body from a wasm file
- [wasm-tools](https://github.com/bytecodealliance/wasm-tools) : tooling for WebAssembly
- [wasmtime](https://github.com/bytecodealliance/wasmtime) by [bytecodealliance](https://github.com/bytecodealliance) : standalone JIT-style runtime
- [wasmer](https://github.com/wasmerio/wasmer) by [Wasmer](https://wasmer.io/)
- [console_error_panic_hook](https://github.com/rustwasm/console_error_panic_hook) by [rustwasm](https://github.com/rustwasm) ( _error_ ) : Debug panics on wasm32-unknown-unknown by providing a panic hook that forwards panic messages to console
- [twiggy](https://github.com/rustwasm/twiggy) by [Rust and WebAssembly](https://github.com/rustwasm) : utility to profile wasm code size
- [Binaryen Optimizations | wasm-opt](https://github.com/WebAssembly/binaryen) by [WebAssembly](https://github.com/WebAssembly) : utility to optimize wasm file
- [wasm-pack](https://github.com/rustwasm/wasm-pack) by [Rust and WebAssembly](https://github.com/rustwasm) : wasn-bindgen and binaryen/wasm-opt as single utility
- [wizer](https://github.com/bytecodealliance/wizer) by [Bytecode Alliance](https://github.com/bytecodealliance) : performance optimization by compile-time pre-initialization
- [wee_alloc](https://github.com/rustwasm/wee_alloc) by [Rust and WebAssembly](https://github.com/rustwasm) : 1kB-size memory allocator for size-optimized builds
- [cargo-web](https://github.com/koute/cargo-web) by [Koute](https://github.com/koute) : cargo subcommand for Web

## Web DOM

( _dom_ )

- [console_log](https://github.com/iamcodemaker/console_log) by [Matthew Nicholson](https://github.com/iamcodemaker) : A logger that routes messages to the browser's console

- [stdweb](https://github.com/koute/stdweb) by [](https://github.com/koute) : standard library for the client-side Web

- [web-log](https://github.com/DoumanAsh/web-log) by [Douman](https://github.com/DoumanAsh) : minimal wrapper over browser console
- [web-sys](https://github.com/rustwasm/wasm-bindgen/tree/main/crates/web-sys) by [rustwasm](https://github.com/rustwasm) : Raw wasm-bindgen imports for all of the Web's APIsDescription
- [js-sys](https://github.com/rustwasm/wasm-bindgen/tree/main/crates/js-sys) by [rustwasm](https://github.com/rustwasm) ( _bindings_ ) : Raw bindings to JS global APIs for projects using wasm-bindgen
- [wasm-bindgen-futures](https://github.com/rustwasm/wasm-bindgen/tree/main/crates/futures) by [rustwasm](https://github.com/rustwasm) ( _async_ ) : Bridges the gap between a Rust Future and a JavaScript Promise
- [winit](https://github.com/rust-windowing/winit) by [rust-windowing](https://github.com/rust-windowing) : Cross-platform window creation and management

## Database

( _db_ )

- [sled](https://github.com/spacejam/sled) by [Tyler Neely](https://github.com/spacejam) : an embedded database
- [diesel](https://github.com/diesel-rs/diesel) : ORM and query builder
- [dynomite](https://github.com/softprops/dynomite) by [Doug Tangren](https://github.com/softprops) : DynamoDB binding

## Functional programming

( _functional_ )

- [itertools](https://github.com/rust-itertools/itertools) : extra iterator tools

## Version Control Systems

( _vcs_ )

- [gix](https://github.com/Byron/gitoxide) by [Sebastian Thiel](https://github.com/Byron) : implementation of Git

## Virtualization

( _virtualisation_ )

- [shiplift](https://github.com/softprops/shiplift) by [Doug Tangren](https://github.com/softprops) : maneuvering docker containers

## Asynchronous

( _async_ )

- [parking_lot](https://github.com/Amanieu/parking_lot) by [Amanieu d'Antras](https://github.com/Amanieu) : synchronization primitives on steroids
- [tokio](https://github.com/tokio-rs/tokio) by [Carl Lerche](https://github.com/carllerche) : asynchronous application framework
- [futures](https://github.com/rust-lang/futures-rs) by [Alex Crichton](https://github.com/alexcrichton) : tools around futures
- [pin-project](https://github.com/taiki-e/pin-project) by [Taiki Endo](https://github.com/taiki-e) : pin-projection
- [pollster](https://github.com/zesterer/pollster) by [Joshua Barretto](https://github.com/zesterer) : a minimal async executor
- [rayon](https://github.com/rayon-rs/rayon) by [rayon-rs](https://github.com/rayon-rs) : data-parallelism
- [futures-signals](https://github.com/Pauan/rust-signals) by [Pauan](https://github.com/Pauan) : reactive signals
- [crossbeam](https://github.com/crossbeam-rs/crossbeam) : tools for concurrent programming
- [bounded-spsc-queue](https://github.com/polyfractal/bounded-spsc-queue) by [Zachary Tong](https://github.com/polyfractal) : bounded, Single-producer Single-consumer queue (SPSC)

## Communication

( _communication_ )

- [turbine](https://github.com/polyfractal/Turbine) by [Zachary Tong](https://github.com/polyfractal) : inter-task communication

## Memory management

( _mem_ )

- [bytes](https://github.com/tokio-rs/bytes) by [Carl Lerche](https://github.com/carllerche) : working with bytes
- [byte-slice-cast](https://github.com/sdroege/byte-slice-cast) by [Sebastian Dröge](https://github.com/sdroege)
- [zerocopy](https://docs.rs/zerocopy/) by [Joshua Liebow-Feeser](https://github.com/joshlf) ( _serialization_ ) : zero-copy parsing and serialization
- [cargo-binutils](https://github.com/rust-embedded/cargo-binutils) by [Embedded WG Tools team](https://github.com/rust-embedded/wg#the-tools-team) : LLVM utility
- [memmap](https://github.com/danburkert/memmap-rs) by [Dan Burkert](https://github.com/danburkert) : API for memory mapped IO
- [wee_alloc](https://github.com/rustwasm/wee_alloc) by [Rust and WebAssembly](https://github.com/rustwasm) : 1kB-size memory allocator for size-optimized builds

## Serialization

( _serialization_ )

- [unique_type_id_workspace](https://github.com/vityafx/unique-type-id) by [Victor Polevoy](https://github.com/vityafx) : procedural macro for generating unique ids
- [zerocopy](https://docs.rs/zerocopy/) by [Joshua Liebow-Feeser](https://github.com/joshlf) ( _mem_ ) : zero-copy parsing and serialization
- [bincode](https://github.com/bincode-org/bincode) by [Nathan McCarty](https://github.com/nmccarty) : a binary encoder / decoder implementation
- [ron](https://github.com/ron-rs) by [Dzmitry Malyshau](https://github.com/kvark) ( _gdf_ ) : readable data serialization format
- [parse-display](https://github.com/frozenlib/parse-display) by [Frozenlib](https://github.com/frozenlib) ( _parser_ ) : derive macro Display and FromStr
- [lexical](https://github.com/Alexhuszagh/rust-lexical) by [Alexander Huszagh](https://github.com/Alexhuszagh) ( _parser_ ) : numeric to and from string conversion
- [serde](https://github.com/serde-rs/serde) by [David Tolnay](https://github.com/dtolnay) : the most popular serialization framework
- [nanoserde](https://github.com/not-fl3/nanoserde) by [Fedor Logachev](https://github.com/not-fl3) : minimal serialization library with zero dependencies
- [speedy](https://github.com/koute/speedy) by [Koute](https://github.com/koute) : another serialization alternative

## Compile-time

( _compile_time_ )

- [phf](https://github.com/rust-phf/rust-phf) by [Steven Fackler](https://github.com/sfackler) : compile-time hashmap
- [constrandom](https://github.com/tkaitchuck/constrandom) by [Tom Kaitchuck](https://github.com/tkaitchuck) : random compile-time constants

## Abstract Data types

( _ADT_ )

- [num](https://github.com/rust-num/num) by [Josh Stone](https://github.com/cuviper) : a collection of numeric types and traits
- [by_address](https://github.com/mbrubeck/by_address) by [Matt Brubeck](https://github.com/mbrubeck) ( _hashing_ ) : comparison by pointer address
- [getrandom](https://github.com/rust-random/getrandom) by [rust-random](https://github.com/rust-random) : securely get random data

## Data structures and algorithms

( _data_structure_ )

- [slabmap](https://github.com/frozenlib/slabmap) by [Frozenlib](https://github.com/frozenlib) : hashMap-like collection with implicit key
- [slab](https://github.com/tokio-rs/slab) by [Tokio](https://github.com/tokio-rs) : hashMap-like collection with implicit key
- [indexmap](https://github.com/bluss/indexmap) by [bluss](https://github.com/bluss) : hash table which preserves insertion order
- [either](https://github.com/bluss/either) by [bluss](https://github.com/bluss) : enum Either with variants Left and Right is a general purpose sum type with two cases
- [twoway](https://github.com/bluss/twoway) by [bluss](https://github.com/bluss) : twoway substring search
- [hashbrown](https://github.com/rust-lang/hashbrown) by [Amanieu d'Antras](https://github.com/Amanieu) : hashmap and hashset for "no std"
- [slice-deque](https://github.com/gnzlbg/slice_deque) by [gnzlbg](https://github.com/gnzlbg) : contiguous-in-memory double-ended queue that derefs into a slice
- [dmsort](https://github.com/emilk/drop-merge-sort) by [Emil Ernerfeldt](https://github.com/emilk) : fast novel adaptive sorting algorithm optimized for nearly-sorted data

## Stack based data structures

( _data_structure_ ) ( _stack_based_ )

- [smartstring](https://github.com/bodil/smartstring) by [Bodil Stokke](https://github.com/bodil) : stack-based string if small, otherwise heap-based
- [arrayvec](https://github.com/bluss/arrayvec) by [bluss](https://github.com/bluss) : stack-based vector and string
- [smallvec](https://github.com/servo/rust-smallvec) by [Servo](https://github.com/servo) : stack-based vector
- [tinymap](https://github.com/notgull/tinymap) by [John](https://github.com/notgull) : stack-based hashmap
- [storagevec](https://github.com/notgull/storagevec-rs) by [John](https://github.com/notgull) : feature to chose stack-based containers

## Graphs

( _data_structure_ ) ( _graphs_ )

- [petgraph](https://github.com/petgraph/petgraph) by [bluss](https://github.com/bluss) : graph data structure and algorithms

## General data format

( _gdf_ )

- [flatc-rust](https://github.com/frol/flatc-rust) by [Vlad Frolov](https://github.com/frol/flatc-rust) : FlatBuffers
- [ron](https://github.com/ron-rs) by [Dzmitry Malyshau](https://github.com/kvark) ( _serialization_ ) : readable data serialization format

## Images

- [fast_image_resize](https://github.com/Cykooz/fast_image_resize) by [Kirill Kuzminykh](https://github.com/Cykooz) : SIMD image resizing
- [libheif-rs](https://github.com/Cykooz/libheif-rs) by [Kirill Kuzminykh](https://github.com/Cykooz) : heif/heic files reading/writing

## File system

( _fs_ )

- [fs2](https://github.com/danburkert/fs2-rs) by [Dan Burkert](https://github.com/danburkert) : extra system fs routines
- [home](https://github.com/brson/home) by [Brian Anderson](https://github.com/brson) : home dir
- [tempfile](https://github.com/Stebalien/tempfile) by [Steven Allen](https://github.com/Stebalien) : temporary file

## Operation Systems

( _os_ )

- [Aero](https://github.com/Andy-Python-Programmer/aero) by [Anhad Singh ](https://github.com/Andy-Python-Programmer) : unix-like operating system
- [Ion](https://github.com/Andy-Python-Programmer/ion) by [Anhad Singh ](https://github.com/Andy-Python-Programmer) : x86_64 UEFI bootloader

## Network

( _network_ )

- [imap](https://github.com/jonhoo/rust-imap) by [Jon Gjengset](https://github.com/jonhoo)
- [r2d2](https://github.com/sfackler/r2d2) by [Steven Fackler](https://github.com/sfackler) : agnostic connection pool
- [reqwest](https://github.com/seanmonstar/reqwest) by [Sean McArthur](https://github.com/seanmonstar) : high-level HTTP client
- [hyper](https://github.com/hyperium/hyper) by [Sean McArthur](https://github.com/seanmonstar) : low-level HTTP client
- [warp](https://github.com/hyperium/warp) by [Sean McArthur](https://github.com/seanmonstar) :  composable, web server framework

## Parser

( _parser_ )

- [Chumsky](https://github.com/zesterer/chumsky) by [Joshua Barretto](https://github.com/zesterer) : parser combinator
- [nom](https://github.com/Geal/nom) by [Geoffroy Couprie](https://github.com/Geal) : parser combinator framework
- [parse-display](https://github.com/frozenlib/parse-display) by [Frozenlib](https://github.com/frozenlib) ( _serialization_ ) : derive macro Display and FromStr
- [lexical](https://github.com/Alexhuszagh/rust-lexical) by [Alexander Huszagh](https://github.com/Alexhuszagh) ( _serialization_ ) : numeric to and from string conversion
- [minimad](https://github.com/Canop/minimad) by [Canop](https://github.com/Canop) : markdown parser
- [parcel_css](https://github.com/parcel-bundler/parcel-css) by [Parcel](https://github.com/parcel-bundler) : CSS parser, transformer, and minifier

## Compilers and Static Analyzers

( _compiler_ )

- [rudra](https://github.com/sslab-gatech/Rudra) by [gts3.org](https://github.com/sslab-gatech) : undefined behavior detection

## Asm

( _asm_ )

- [faerie](https://github.com/m4b/faerie) by [m4b](https://github.com/m4b) : ELF and Mach-o object file writer
- [goblin](https://github.com/m4b/goblin) by [m4b](https://github.com/m4b) : binary parsing
- [cargo-bloat](https://github.com/RazrFalcon/cargo-bloat) by [Yevhenii Reizner](https://github.com/RazrFalcon) : utility to profile code size
- [cargo-binutils](https://github.com/rust-embedded/cargo-binutils) by [Embedded WG Tools team](https://github.com/rust-embedded/wg#the-tools-team) : LLVM utility
- [elfloader](https://github.com/gz/rust-elfloader) by [Gerd Zellweger](https://github.com/gz) : x86 CPUID instruction

## Hardware

( _hardware_ )

- [cpuid](https://github.com/gz/rust-cpuid) by [Gerd Zellweger](https://github.com/gz) : x86 CPUID instruction
- [num_cpus](https://github.com/seanmonstar/num_cpus) by [Sean McArthur](https://github.com/seanmonstar) : number of CPUs

## Hashing

( _hashing_ )

- [ahash](https://github.com/tkaitchuck/aHash) by [Tom Kaitchuck](https://github.com/tkaitchuck) : fast non-cryptographic hashing
- [xxhash-rust](https://github.com/DoumanAsh/xxhash-rust) by [Douman](https://github.com/DoumanAsh) : one of the fastest non-crypto hashing
- [by_address](https://github.com/mbrubeck/by_address) by [Matt Brubeck](https://github.com/mbrubeck) ( _ADT_ ) : comparison by pointer address

## Cryptographic

( _cryptographic_ )

- [Cupcake](https://github.com/facebookresearch/Cupcake) by [Hao Chen](https://github.com/haochenuw) : lattice-based additive homomorphic encryption
- [elgamal-curve25519](https://github.com/chritchens/elgamal-curve25519) by [Christian Nyumbayire](https://github.com/chritchens) : ElGamal homomorphic encryption on Curve25519

## Compression

( _compression_ )

- [yazi](https://github.com/dfrg/yazi) by [Chad Brokaw](https://github.com/dfrg) : deflate/zlib compression

## Self Referential Structs

( _self-ref_ ) ( _ownership-semantics_ )

- [owning_ref](https://github.com/Kimundi/owning-ref-rs) by [Marvin Löbel](https://github.com/Kimundi) : references that carry their owner with them
- [ouroboros](https://github.com/joshua-maros/ouroboros) by [Joshua Maros](https://github.com/joshua-maros) : self-referential struct generation

## Ownership semantic

( _ownership-semantics_ )

- [indexing](https://github.com/bluss/indexing) by [bluss](https://github.com/bluss) : solving indexing problem by associating lifetime with intervals

## Terminal

( _terminal_ )

- [atty](https://github.com/softprops/atty) by [Doug Tangren](https://github.com/softprops) : check is it a tty
- [termize](https://github.com/JohnTitor/termize) by [Yuki Okushi](https://github.com/JohnTitor) : terminal size
- [crossterm](https://github.com/crossterm-rs/crossterm) by [Crossterm](https://github.com/crossterm-rs) : cross platform terminal
- [terminal-clipboard](https://github.com/Canop/terminal-clipboard) by [Canop](https://github.com/Canop) : text only clipboard facade

## Logging

( _logger_ )

- [log](https://github.com/rust-lang/log) by [Rust-lang](https://github.com/rust-lang) : lightweight logging
- [log4rs](https://github.com/estk/log4rs) by [estk](https://github.com/estk) : configurable logging

## Mobile

( _mobile_ )

- [cargo-mobile](https://github.com/BrainiumLLC/cargo-mobile) by [Brainium Studios LLC](https://brainiumstudios.com/site/index.html) ( _build_ ) : utility to run rust on mobile
- [crossbow](https://github.com/dodorare/crossbow) by [dodorare](https://github.com/dodorare) : cross-platform rust toolkit for games
- [mobile-entry-point](https://github.com/BrainiumLLC/mobile-entry-point) by [Brainium Studios LLC](http://brainiumstudios.com/) : Wraps a function to make it the entry-point for an mobile app

## Android

( _android_ )

- [android-ndk-rs](https://github.com/rust-windowing/android-ndk-rs) by [rust-windowing](https://github.com/rust-windowing) : Libraries and tools for Rust programming on Android targets
- [ndk-glue](https://github.com/rust-windowing/android-ndk-rs/tree/master/ndk-glue) by [rust-windowing](https://github.com/rust-windowing) : Interoperability library for a native Rust application with the Android framework.
- [ndk-sys](https://github.com/rust-windowing/android-ndk-rs/tree/master/ndk-sys) by [rust-windowing](https://github.com/rust-windowing) ( _bindings_ ) : Raw FFI bindings to the NDK
- [android_logger](https://github.com/Nercury/android_logger-rs) by [Nerijus Arlauskas](https://github.com/Nercury) ( _logger_ ) : Send Rust logs to Logcat
- [cargo-apk](https://github.com/rust-windowing/android-ndk-rs/tree/master/cargo-apk) by [rust-windowing](https://github.com/rust-windowing) ( _build_ ) : Tool for creating Android packages

## iOS

( _ios_ )

- [rust-to-ios](https://github.com/wojteklu/rust-to-ios) by [Wojtek Lukaszuk](https://github.com/wojteklu) ( _example_ ) : Example project for building a library for iOS.
- [xcodegen](https://github.com/yonaskolb/XcodeGen) by [Yonas Kolb](https://github.com/yonaskolb) : utility to generates your Xcode project
- [cargo-lipo](https://github.com/TimNN/cargo-lipo) by [Tim Neumann](https://github.com/TimNN) : utility to automatically creates a universal library for use with iOS application

## Templating

( _templating_ )

- [handlebars-rust](https://github.com/sunng87/handlebars-rust) by [Ning Sun](https://github.com/sunng87) : Handlebars templating language implemented in Rust and for Rust
- [cargo-generate](https://github.com/cargo-generate/cargo-generate) : utility to instantiate a template ( _cargo_ ) ( _build_ )

## Web backend

( _web_backend_ )

- [basic-http-server](https://github.com/brson/basic-http-server) by [Brian Anderson](https://github.com/brson) : A simple static HTTP server, for learning and local development

## HPC

( _hpc_ )

- [cuda_std](https://github.com/Rust-GPU/Rust-CUDA) by [Rust GPU](https://github.com/Rust-GPU) : CUDA

## Embedded

( _embed_ )

- [embedded-hal](https://github.com/rust-embedded/embedded-hal) by [Rust Embedded](https://github.com/rust-embedded) : hardware abstraction layer (HAL) for embedded systems

## Foreign

( _foreign_ )

- [foreign_types](https://github.com/sfackler/foreign-types) by [Steven Fackler](https://github.com/sfackler) : wrappers over C APIs.

## General purpose utilities

( _general_utility_ )

- [broot](https://github.com/Canop/broot) by [Denys Séguret](https://github.com/Canop) : CUI for files navigation
- [bartib](https://github.com/nikolassv/bartib) by [Nikolas Schmidt-Voigt](https://github.com/nikolassv) : CUI for time tracking

<!-- qqq : add tag::utility for each utility -->
<!-- qqq : sort tags -->
<!-- qqq : emoji instead of tags? --><|MERGE_RESOLUTION|>--- conflicted
+++ resolved
@@ -39,8 +39,8 @@
 - ( _hashing_ ) -- hashing algorithms
 - ( _cryptographic_ ) -- cryptographic
 - ( _compression_ ) -- compression, archiving
-- ( _self-ref_ ) -- self referential structures
-- ( _ownership-semantics_ ) -- solutions of problems of owning/borrowing/lifetimes self referring 
+- ( _self_ref_ ) -- self referential structures
+- ( _ownership_semantics_ ) -- solutions of problems of owning/borrowing/lifetimes self referring
 - ( _terminal_ ) -- terminal, textual output
 - ( _bindings_ ) -- bindings to foreign library or service
 - ( _logger_ ) -- tool for printing information
@@ -126,17 +126,16 @@
 - [trunk](https://github.com/thedodd/trunk) by [Anthony Dodd](https://github.com/thedodd) ( _wasm_ ) : WebAssembly web application bundler
 - [cross](https://github.com/rust-embedded/cross) by [https://github.com/rust-embedded](https://github.com/rust-embedded) ( _cross_compile_ ) : cross-compilation and cross-testing
 - [duckscript](https://github.com/sagiegurari/duckscript) by [Sagie Gur-Ari](https://github.com/sagiegurari) : utility to be cross-platform shell.
-<<<<<<< HEAD
 - [cargo-make](https://github.com/sagiegurari/cargo-make) by [Sagie Gur-Ari](https://github.com/sagiegurari) ( _utility_ ) : make-like utility
 - [just](https://github.com/casey/just) by [Casey Rodarmor](https://github.com/casey) ( _utility_ ) : make-like utility
 - [cargo-bundle](https://github.com/burtonageo/cargo-bundle) by [George Burton](https://github.com/burtonageo) : cross-platform bundling
-=======
 
 ## Cross-compile
 
-- [cross](https://github.com/rust-embedded/cross) by [https://github.com/rust-embedded](https://github.com/rust-embedded) ( _cross_compile_ ) : cross-compilation and cross-testing
-- [osxcross](https://github.com/tpoechtrager/osxcross) by [Thomas Pöchtrager](https://github.com/tpoechtrager) ( _cross_compile_ ) : cross toolchain for Linux and *BSD
->>>>>>> 079ed1c2
+( _cross_compile_ )
+
+- [cross](https://github.com/rust-embedded/cross) by [https://github.com/rust-embedded](https://github.com/rust-embedded) ( _build_ ) : cross-compilation and cross-testing
+- [osxcross](https://github.com/tpoechtrager/osxcross) by [Thomas Pöchtrager](https://github.com/tpoechtrager) : cross toolchain for Linux and *BSD
 
 ## Cargo extension
 
@@ -410,14 +409,14 @@
 
 ## Self Referential Structs
 
-( _self-ref_ ) ( _ownership-semantics_ )
+( _self_ref_ ) ( _ownership_semantics_ )
 
 - [owning_ref](https://github.com/Kimundi/owning-ref-rs) by [Marvin Löbel](https://github.com/Kimundi) : references that carry their owner with them
 - [ouroboros](https://github.com/joshua-maros/ouroboros) by [Joshua Maros](https://github.com/joshua-maros) : self-referential struct generation
 
 ## Ownership semantic
 
-( _ownership-semantics_ )
+( _ownership_semantics_ )
 
 - [indexing](https://github.com/bluss/indexing) by [bluss](https://github.com/bluss) : solving indexing problem by associating lifetime with intervals
 
