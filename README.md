![Rust](./doc/img/logo/Logo2.jpg)

Curated collection of lists of useful resources to learn Rust together.

List of forums and chats you may find [here](https://github.com/Learn-Together-Pro/RustCommunity). I encourage you to seek for help if you struggle to solve a problem. Rust comminity is very friendly!

## Content

- [ Tags legend ](#tags-legend)
- [ General-purpose official resources ](#general-purpose-official-resources)
- [ :star: General-purpose courses ](#star-general-purpose-courses)
- [ Interactive courses on Rust with feedback ](#interactive-courses-on-rust-with-feedback)
- [ Cheat sheets ](#interactive-courses-on-rust-with-feedback)
- [ Algorithmic problems and solutions in Rust ](#algorithmic-problems-and-solutions-in-rust)
- [ Domain-specific topics ](#domain-specific-topics-on-rust)
- [ Setup ](#setup)
- [ Size of applications ](#size-of-applications)
- [ Memory ](#memory)
- [ Asynchronous ](#asynchronous)
- [ Projects catalogue ](#projects-catalogue)
- [ Newspapers ](#newspapers)
- [ Other lists on Rust ](#other-lists-on-rust)

## Tags legend

- ( _general_ ) -- general-purpose material
- ( _specific_ ) -- domain-specific material
- ( _official_ ) -- official Rust material
- ( _non-eng_ ) -- non-english language
- ( _course_ ) -- consists of series of text/video articles trying to give to a reader solid foundation
- ( _book_ ) -- a book
- ( _reference_ ) -- a reference
- ( _article_ ) -- either single article or single video-tutorial
- ( _not-finished_ ) -- not finished, too little to learn
- ( _interactive_ ) -- it is possible to interact and get feedback from the system
- ( _reading_ ) -- material to read
- ( _video_ ) -- material to watch
- ( _audio_ ) -- material to listen
- ( _list_ ) -- list of resources
- ( _newspaper_ ) -- regularly updating list of articles
- ( _project_ ) -- project
- ( _algo_ ) -- algorithmic problems and solutions
- ( _toy_ ) -- educatuinal toy projects
- ( _introductory_ ) -- introductory level
- ( _advanced_ ) -- advanced level
- ( _non-free_ ) -- commercial product, need to buy
- _about:setup_ -- how to install rust and stup your development environment
- ( _about:mem_ ) -- about memory management in Rust, the difference between heap, stack, code segments, etc
- ( _about:app_size_ ) -- about size of target application
- ( _about:async_ ) -- about asynchronous programming

## General-purpose official resources

( _general_ ) ( _official_ ) ( _course_ )

- [ Rust by Example ](https://doc.rust-lang.org/rust-by-example/index.html) ( _reading_ )
- [ Rust на примерах ](https://doc.rust-lang.ru/stable/rust-by-example/) ( _reading_ ) ( _non-eng_ )
- [ The Rust Programming Language ](https://doc.rust-lang.org/book/ch00-00-introduction.html) ( _reading_ )
- [ Язык программирования Rust ](https://doc.rust-lang.ru/book/) ( _reading_ ) ( _non-eng_ )
- [ The Rust Programming Reference ](https://doc.rust-lang.org/book/ch00-00-introduction.html) ( _reading_ ) ( _reference_ )
- [ Codebase Reference ](https://doc.rust-lang.org/std/index.html) ( _reading_ ) ( _reference_ )
- [ Rust cookbook ](https://rust-lang-nursery.github.io/rust-cookbook/)( _reading_ )
- [ Rust. Сборник рецептов ](https://doc.rust-lang.ru/rust-cookbook/intro.html) ( _reading_ ) ( _non-eng_ )
- [ The Cargo Book ](https://doc.rust-lang.org/cargo/index.html) ( _reading_ )

## :star: General-purpose courses

( _general_ ) ( _course_ )

- :star: [ Intro to Rust ](https://www.youtube.com/playlist?list=PLJbE2Yu2zumDF6BX6_RdPisRVHgzV02NW) by [Tensor Programming](https://www.youtube.com/c/TensorProgramming) ( _video_ )
- [ Rust Tutorial ](https://www.youtube.com/playlist?list=PLLqEtX6ql2EyPAZ1M2_C0GgVd4A-_L4_5) by [Doug Milford](https://www.youtube.com/channel/UCmBgC0JN41HjyjAXfkdkp-Q) ( _video_ )
- [ The Rust Lang Book ](https://www.youtube.com/playlist?list=PLai5B987bZ9CoVR-QEIN9foz4QCJ0H2Y8) by [Let's Get Rusty](https://www.youtube.com/c/LetsGetRusty) ( _video_ )
- [ Rust Programming Tutorial ](https://www.youtube.com/playlist?list=PLVvjrrRCBy2JSHf9tGxGKJ-bYAN_uDCUL) by [dcode](https://www.youtube.com/c/dcode-software) ( _video_ )
- [ Easy Rust ](https://www.youtube.com/playlist?list=PLfllocyHVgsRwLkTAhG0E-2QxCf-ozBkk) by [mithradates](https://www.youtube.com/user/mithradates) ( _video_ )
- [ Easy Rust ](https://github.com/Dhghomon/easy_rust) by [David MacLeod](https://github.com/Dhghomon) ( _reading_ )
- [ Программирование на Rust ](https://www.youtube.com/playlist?list=PLlb7e2G7aSpTfhiECYNI2EZ1uAluUqE_e) by [Computer Science Center](https://www.youtube.com/c/CompscicenterRu) ( _video_ ) ( _non-eng_ )
- [ Rust by Tutorials Point ](https://www.tutorialspoint.com/rust/index.htm) ( _reading_ )
- [ Rust by RIP Tutorial ](https://riptutorial.com/rust) ( _reading_ )
- [ Take your first steps with Rust ](https://docs.microsoft.com/en-us/learn/paths/rust-first-steps/) by [Microsoft Learn](https://docs.microsoft.com/en-us/learn/) ( _reading_ ) ( _interactive_ )
- [ Fullstack Rust ](https://www.newline.co/fullstack-rust) by Andy Weiss ( _reading_ ) ( _interactive_ ) ( _non-free_ )

## Advanced general-purpose courses

( _general_ ) ( _course_ ) ( _advanced_ )

- :star: [ Crust of Rust ](https://www.youtube.com/playlist?list=PLqbS7AVVErFiWDOAVrPt7aYmnuuOLYvOa) by [Jon Gjengset](https://www.youtube.com/c/JonGjengset) ( _video_ )
- [Asynchronous Programming in Rust](https://rust-lang.github.io/async-book/) ( _reading_ ) ( _official_ ) ( _about:async_ )
- [Асинхронное программирование на Rust](https://doc.rust-lang.ru/async-book/) ( _reading_ ) ( _official_ ) ( _about:async_ ) ( _non-eng_ )
- [The Rustonomicon - nonsafe programming](https://doc.rust-lang.org/nomicon/) ( _reading_ ) ( _official_ )
- [The Rust Performance Book](https://nnethercote.github.io/perf-book/introduction.html) ( _reading_ )
<<<<<<< HEAD
- [Compile-Time Reflection in Rust](https://www.mn.uio.no/ifi/english/research/groups/psy/completedmasters/2020/gaarde/masterthesis-gaarde.pdf) by Asbjørn Gaarde ( _reading_ )
=======
- [The Little Book of Rust Macros](https://danielkeep.github.io/tlborm/book/) ( _reading_ )
>>>>>>> 6f4deb3d

## Interactive courses on Rust with feedback

( _interactive_ )

- [ Rust playground ](https://play.rust-lang.org/) ( _official_ )
- [ Rust explaine ](https://jrvidal.github.io/explaine.rs/)
- [ Rustlings ](https://github.com/rust-lang/rustlings)
- [ Tour of Rust ](https://tourofrust.com/index.html)
- [ Rust by Exercism ](https://exercism.io/tracks/rust)

## Cheat sheets

- [ Rust Language Cheat Sheet ](https://cheats.rs/) by [Ralf Biedert](https://xr.io/)
- [ Memoty Layout ](./Cheatsheets.md#memory-layout) by Raph Levien

## Algorithmic problems and solutions in Rust

( _algo_ )

- [ Rust Gym ](https://github.com/warycat/rustgym) by [Larry Fantasy](https://github.com/warycat)

<!-- ## Educational projects

( _toy_ )

- [ Making our own executable packer ](https://fasterthanli.me/series/making-our-own-executable-packer) by [Amos](https://fasterthanli.me/about) ( _reading_ ) ( _course_ ) ( _about:memory_ )
- [ Build a language VM ](https://medium.com/iridium-vm) by [Fletcher Haynes](https://medium.com/@subnet_zero) ( _reading_ ) ( _course_ )
- [ Building a runtime reflection system for Rust ](https://www.osohq.com/post/rust-reflection-pt-1) by [OSO](https://www.osohq.com/)

-->

## Domain-specific topics

- [ Understanding lifetimes in Rust ](https://blog.logrocket.com/understanding-lifetimes-in-rust/) by [Thomas Heartman](https://blog.logrocket.com/author/thomasheartman/) ( _reading_ ) ( _article_ )
- [ Web development with rust ](https://www.youtube.com/playlist?list=PLECOtlti4Psr4hXVX5GuSvLKp0-RZjz93) by [Genus-v Programming](https://www.youtube.com/c/GenusvProgramming) ( _video_ ) ( _course_ )
- [ Yew Crash Course ](https://www.youtube.com/watch?v=lmLiMozWNGA) by [Jeff No Zhao](https://www.youtube.com/channel/UC6NPLaq5poP-CoLo3DPCC8w) ( _video_ ) ( _article_ )
- [ Safety in Systems Programming from Stanford University ](https://web.stanford.edu/class/cs110l/) by Ryan Eberhardt and Julio Ballista ( _reading_ ) ( _course_ )
- [ Comp Sci Rust Programming Course from University of Pennsylvania's ](http://cis198-2016s.github.io/schedule/) ( _reading_ ) ( _course_ )
- [ Refactoring to Rust ](https://livebook.manning.com/book/refactoring-to-rust/chapter-1/v-2/) by [Lily Mara](https://github.com/lily-mara) :blue_book: ( _book_ ) ( _reading_ ) ( _advanced_ ) :

## Setup

( _about:setup_ )

- [ Install Rust ](https://www.rust-lang.org/tools/install) ( _official_ )
- [ Rustup book ](https://rust-lang.github.io/rustup/) ( _official_ ) ( _reading_ ) ( _course_ )
- [ How to install debugger on Windows ](https://www.youtube.com/watch?v=f6tizikEMTk) by [Doug Milford](https://www.youtube.com/channel/UCmBgC0JN41HjyjAXfkdkp-Q) ( _video_ ) ( _article_ )
- [ How to install debugger on Linux ](https://www.youtube.com/watch?v=rarFePIdNoc) by [DevbaseMedia](https://www.youtube.com/channel/UCx6M2DGOBSOwj6-e-ToPPGw) ( _video_ ) ( _article_ )

## Size of applications

( _about:app_size_ )

- [ How to optimize size of binary executable ](https://github.com/johnthagen/min-sized-rust) by [johnthagen](https://github.com/johnthagen) ( _reading_ ) ( _article_ )
- [ How to optimize size of binary executable ](https://users.rust-lang.org/t/size-of-the-executable-binary-file-of-an-application/62160/7) ( _reading_ ) ( _article_ )
- [ How to optimize size of WebAssembly binary executable ](http://cliffle.com/blog/bare-metal-wasm/#help-i-need-trig-importing-functions-from-javascript) ( _reading_ ) ( _article_ )
- [ Optimize Rust binaries size with cargo and Semver ](https://oknozor.github.io/blog/optimize-rust-binary-size/) by [Paul Delafosse](https://oknozor.github.io/blog/) ( _reading_ ) ( _article_ )

## Memory

( _about:mem_ )

- [Refactoring to Rust](https://dev.to/ender_minyard/rust-visualized-the-stack-the-heap-and-pointers-a5c) by [Lily Mara](https://bes.github.io/) ( _reading_ ) ( _article_ )
- [Strings in Rust](https://bes.github.io/blog/rust-strings/) by [Erik Zivkovic](https://dev.to/ender_minyard) ( _reading_ ) ( _article_ )
- [Making our own executable packer](https://fasterthanli.me/series/making-our-own-executable-packer) by [Amos](https://fasterthanli.me/about) ( _reading_ ) ( _course_ ) ( _about:memory_ )

## Asynchronous

( _about:async_ )

- [Async: What is blocking?](https://ryhl.io/blog/async-what-is-blocking/) by [Alice Ryhl](https://ryhl.io/) ( _reading_ ) ( _article_ ) ( _introductory_ )
- [Asynchronous Programming in Rust](https://rust-lang.github.io/async-book/) ( _reading_ ) ( _official_ ) ( _general_ ) ( _course_ ) ( _advanced_ )
- [Асинхронное программирование на Rust](https://doc.rust-lang.ru/async-book/) ( _reading_ ) ( _official_ ) ( _general_ ) ( _course_ ) ( _advanced_ ) ( _non-eng_ )

## Projects catalogue

( _list_ ) ( _project_ )

- [Are we game yet?](https://arewegameyet.rs/) : gamedev
- [Are we web yet?](https://www.arewewebyet.org/) : web
- [Are we GUI yet?](http://www.areweguiyet.com/) : user interfaces
- [Are we learning yet?](http://www.arewelearningyet.com/) : machine learning
- [Lib.rs](https://lib.rs/)
- [A curated list of Rust code and resources](https://github.com/rust-unofficial/awesome-rust) by [E. Dunham](https://github.com/edunham)

## Newspapers

( _list_ ) ( _newspaper_ )

- [Read Rust](https://readrust.net/)
- [This Week in Rust](https://this-week-in-rust.org/)
- [Rust GameDev Working Group](https://gamedev.rs/)
- [Rust and WebAssembly](https://rustwasm.github.io/)
- [The Rustacean Station Podcast](https://rustacean-station.org/) ( _audio_ )

## Other lists on Rust

( _list_ )

- [List of resources to learn Rust](https://github.com/ctjhoa/rust-learning) by [Camille TJHOA](https://github.com/ctjhoa)
- [List of resources to learn Rust](https://hackr.io/tutorials/learn-rust) by [hackr.io](https://hackr.io/)
- [Rust Anthology](https://github.com/brson/rust-anthology/blob/master/master-list.md) by [Brian Anderson](https://github.com/brson)
- [Rust Books](https://github.com/sger/RustBooks) :blue_book: by [Spiros Gerokostas](https://github.com/sger)  ( _book_ )
- [List of chats and forums about Rust](https://github.com/Learn-Together-Pro/RustCommunity) :speech_balloon: by [Learn Together](https://github.com/Learn-Together-Pro)<|MERGE_RESOLUTION|>--- conflicted
+++ resolved
@@ -43,8 +43,7 @@
 - ( _toy_ ) -- educatuinal toy projects
 - ( _introductory_ ) -- introductory level
 - ( _advanced_ ) -- advanced level
-- ( _non-free_ ) -- commercial product, need to buy
-- _about:setup_ -- how to install rust and stup your development environment
+- ( _about:setup_ ) -- how to install rust and stup your development environment
 - ( _about:mem_ ) -- about memory management in Rust, the difference between heap, stack, code segments, etc
 - ( _about:app_size_ ) -- about size of target application
 - ( _about:async_ ) -- about asynchronous programming
@@ -77,7 +76,6 @@
 - [ Rust by Tutorials Point ](https://www.tutorialspoint.com/rust/index.htm) ( _reading_ )
 - [ Rust by RIP Tutorial ](https://riptutorial.com/rust) ( _reading_ )
 - [ Take your first steps with Rust ](https://docs.microsoft.com/en-us/learn/paths/rust-first-steps/) by [Microsoft Learn](https://docs.microsoft.com/en-us/learn/) ( _reading_ ) ( _interactive_ )
-- [ Fullstack Rust ](https://www.newline.co/fullstack-rust) by Andy Weiss ( _reading_ ) ( _interactive_ ) ( _non-free_ )
 
 ## Advanced general-purpose courses
 
@@ -88,11 +86,8 @@
 - [Асинхронное программирование на Rust](https://doc.rust-lang.ru/async-book/) ( _reading_ ) ( _official_ ) ( _about:async_ ) ( _non-eng_ )
 - [The Rustonomicon - nonsafe programming](https://doc.rust-lang.org/nomicon/) ( _reading_ ) ( _official_ )
 - [The Rust Performance Book](https://nnethercote.github.io/perf-book/introduction.html) ( _reading_ )
-<<<<<<< HEAD
 - [Compile-Time Reflection in Rust](https://www.mn.uio.no/ifi/english/research/groups/psy/completedmasters/2020/gaarde/masterthesis-gaarde.pdf) by Asbjørn Gaarde ( _reading_ )
-=======
 - [The Little Book of Rust Macros](https://danielkeep.github.io/tlborm/book/) ( _reading_ )
->>>>>>> 6f4deb3d
 
 ## Interactive courses on Rust with feedback
 
