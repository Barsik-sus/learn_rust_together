--- conflicted
+++ resolved
@@ -42,10 +42,7 @@
 - ( _introductory_ ) -- introductory level <!-- qqq : apply the tag to learn rust together resources -->
 - ( _advanced_ ) -- advanced level
 - ( _domain:mem_ ) -- about memory management in Rust, the difference between heap, stack, code segments, etc
-<<<<<<< HEAD
-=======
-( _about:app_size_ ) -- about size of target application
->>>>>>> ac6b5bbb
+- ( _about:app_size_ ) -- about size of target application
 
 ## General-purpose official resources
 
@@ -58,14 +55,15 @@
 - [ The Rust Programming Reference ](https://doc.rust-lang.org/book/ch00-00-introduction.html) ( _reading_ ) ( _reference_ )
 - [ Codebase Reference ](https://doc.rust-lang.org/std/index.html) ( _reading_ ) ( _reference_ )
 - [ Rust cookbook ](https://rust-lang-nursery.github.io/rust-cookbook/)( _reading_ ) ( _book_ ) ( _book_ )
-<<<<<<< HEAD
+
+x
+
 - [Rust. Сборник рецептов](https://doc.rust-lang.ru/rust-cookbook/intro.html) ( _reading_ ) ( _non-eng_ ) ( _book_ )
 - [Asynchronous Programming in Rust](https://rust-lang.github.io/async-book/) ( _reading_ ) ( _course_ ) ( _book_ )
 - [Асинхронное программирование на Rust](https://doc.rust-lang.ru/async-book/) ( _reading_ ) ( _non-eng_ ) ( _book_ )
 - [The Rustonomicon - nonsafe programming](https://doc.rust-lang.org/nomicon/) ( _reading_ ) ( _book_ )
 - [The Cargo Book](https://doc.rust-lang.org/cargo/) ( _reading_ ) ( _book_ )
-=======
->>>>>>> ac6b5bbb
+
 
 ## General-purpose courses
 
@@ -176,17 +174,4 @@
 - [Read Rust by readrust.net](https://readrust.net/)
 - [This Week in Rust](https://this-week-in-rust.org/)
 - [Rust GameDev Working Group](https://gamedev.rs/)
-
-<!-- - [Our secondary collection of lists](./Secondary.md) -->
-<!-- - [Game Engines and Renderers](./GameEnginesAndRenderers.md) -->
-
-<!-- ## Also
-
-<<<<<<< HEAD
-- [List of chats and forums about Rust](https://github.com/Learn-Together-Pro/RustCommunity) ( _list_ )
-- [Starting Rust](https://github.com/Learn-Together-Pro/RustPractice) ( _non-eng_ )
 - [The Rustacean Station Podcast](https://rustacean-station.org/) ( _audio_)
-=======
-- [List of chats and forums about Rust](https://github.com/Learn-Together-Pro/RustCommunity) ( _list_ ) -->
-<!-- - [Starting with Rust](https://github.com/Learn-Together-Pro/RustPractice) ( _non-eng_ ) -->
->>>>>>> ac6b5bbb
