# Rust Game, Graphics and Multimedia Developer's Toolbox

Curated collection of resources to make games on Rust.

<!-- - []() by []() : -->

## Tags legend

- ( _renderer_ ) - renderers
- ( _middleware_ ) - software of middle layer to leverage low-level functionality
- ( _engine_ ) - game engines
- ( _hid_ ) - human interface device
- ( _shader_ ) - shader related
- ( _geometry_ ) - geometry / mesh generation
- ( _windowing_ ) - window creation and management
- ( _network_ ) - network programming
- ( _bevy_ ) - Bevy related
- ( _webgpu_ ) - WebGPU related
- ( _data_structures_ ) - data structures and algorithms for graphics, multimedia and game development
- ( _math_ ) - math
- ( _color_ ) - color related
- ( _physics_ ) - physics
- ( _line_ ) - line related
- ( _font_ ) - fonts related
- ( _svg_ ) - SVG related
- ( _assets_3d_ ) - 3D assets loading/saving
- ( _sound_ ) - sound-related
- ( _dsp_ ) - digital signals processing
- ( _game_design_ ) - game design tools
- ( _game_ ) - finished game
- ( _toy_ ) - toy game
- ( _utility_ ) - utilities

<!-- qqq : improve tags descriptions -->

## Renderer

( _renderer_ )

- [WebGPU](https://github.com/gfx-rs/wgpu) : State of the art API for rendering
- [glow](https://github.com/grovesNL/glow) by [Josh Groves](https://github.com/grovesNL) : GL on Whatever
- [glutin](https://github.com/rust-windowing/glutin) by [Rust Windowing](https://github.com/rust-windowing) : OpenGL context
- [gl-rs](https://github.com/brendanzab/gl-rs) by [Brendan Zabarauskas](https://github.com/brendanzab) : OpenGL function pointer
- [limelight](https://crates.io/crates/limelight) by [Paul Butler](https://github.com/paulgb) : WebGL2 wrapper with a renderer

## Rendering Middleware

( _renderer_ ) ( _middleware_ )

- [three-d](https://github.com/asny/three-d) by [Asger Nyman Christiansen](https://github.com/asny) : another rendering middleware renderer
- [luminance](https://github.com/phaazon/luminance-rs) by [Dimitri Sabadie](https://github.com/phaazon) : another rendering middleware renderer
- [miniquad](https://github.com/not-fl3/miniquad) by [Fedor Logachev](https://github.com/not-fl3) : minimal cross-platform renderer
- [kiss3d](https://github.com/sebcrozet/kiss3d) by [Sébastien Crozet](https://github.com/sebcrozet) : stupid 3d renderer
- [pixels](https://github.com/parasyte/pixels) by [Jay Oster](https://github.com/parasyte) : tiny hardware-accelerated pixel frame buffer
- [speedy2d](https://github.com/QuantumBadger/Speedy2D) by [QuantumBadger](https://github.com/QuantumBadger) : hardware-accelerated renderer with easy to use API
- [pixels](https://github.com/parasyte/pixels) by [Jay Oster](https://github.com/parasyte) : small hardware-accelerated pixel frame buffer
- [lomelight](https://github.com/drifting-in-space/limelight) by [Paul Butler](https://github.com/paulgb) : WebGL2 wrapper

## Game Engines

( _engine_ )

- [Bevy](https://github.com/bevyengine/bevy) by [Carter Anderson](https://github.com/cart) ( _bevy_ ) : popular wgpu-based game engine
- [Piston](https://github.com/PistonDevelopers/piston) : the oldest game engine on Rust
- [RG3D](https://github.com/rg3dengine/rg3d)
- [Amethyst](https://github.com/amethyst/amethyst)
- [emerald](https://github.com/Bombfuse/emerald) by [bombfuse](https://github.com/Bombfuse) : 2D rust game engine focused on portability
- [tetra](https://github.com/17cupsofcoffee/tetra) by [Joe Clay](https://github.com/17cupsofcoffee) : simple 2D game engine
- [macroquad](https://github.com/not-fl3/macroquad) by [Fedor Logachev](https://github.com/not-fl3) : minimal cross-platform game engine

## Human interface device

( _hid_ )

- [gamepad-rs](https://github.com/unrust/gamepad-rs) by [Edwin Cheng](https://github.com/edwin0cheng) : cross-platform gamepad support

## Shader Middleware

( _shader_ ) ( _middleware_ )

- [glsl](https://github.com/phaazon/glsl) by [Dimitri Sabadie](https://github.com/phaazon) : OpenGL shading language parser
- [naga](https://github.com/gfx-rs/naga) by [Dzmitry Malyshau](https://github.com/kvark) : shader translation

## Geometry

( _geometry_ )

- [tri-mesh](https://github.com/asny/tri-mesh) by [Asger Nyman Christiansen](https://github.com/asny) : a triangle mesh data structure
- [meshopt](https://github.com/gwihlidal/meshopt-rs) by [Graham Wihlidal](https://github.com/gwihlidal) : binding of zeux/meshoptimizer

## Window management

( _windowing_ )

- [winit](https://github.com/rust-windowing/winit) by [rust-windowing](https://github.com/rust-windowing) : Cross-platform window creation and management

## Network

( _network_ )

- [crystalorb](https://github.com/ErnWong/crystalorb) by [Ernest Wong](https://github.com/ErnWong) : networking library

## Bevy

( _bevy_ )

- [bevy](https://github.com/bevyengine/bevy) by [Carter Anderson](https://github.com/cart) ( _engine_ ) : popular wgpu-based game engine
- [bevy_mod_picking](https://github.com/aevyrie/bevy_mod_picking) by [Aevyrie](https://github.com/aevyrie) : 3D mouse picking
- [bevy_ecs_tilemap](https://github.com/StarArawn/bevy_ecs_tilemap) by [John Mitchell](https://github.com/StarArawn) : ECS tilemap
- [kayak_ui](https://github.com/StarArawn/kayak_ui) by [John Mitchell](https://github.com/StarArawn) : game UI
- [bevy_tiled](https://github.com/StarArawn/bevy_tiled) by [John Mitchell](https://github.com/StarArawn) : rendering tiled maps
- [bevy_asset_ron](https://github.com/inodentry/bevy_asset_ron) by [Ida Iyes](https://github.com/inodentry) : RON Assets
- [smooth-bevy-cameras](https://github.com/bonsairobo/smooth-bevy-cameras) by [Duncan](https://github.com/bonsairobo) : camera controllers with buttery, exponential smoothing

## WebGPU

( _webgpu_ )

- [wgpu_glyph](https://github.com/hecrj/wgpu_glyph) by [Héctor Ramón](https://github.com/hecrj) ( _webgpu_ ) : text renderer for wgpu
- [WebGPU](https://github.com/gfx-rs/wgpu) : State of the art API for rendering

## Data Structures and Algorithms

( _data_structures_ )

- [building-blocks](https://github.com/bonsairobo/building-blocks) by [Duncan](https://github.com/bonsairobo) : data structures for graphics

## Font

( _font_ )

- [swash](https://github.com/dfrg/swash) by [Chad Brokaw](https://github.com/dfrg) : font introspection
- [zeno](https://github.com/dfrg/zeno) by [Chad Brokaw](https://github.com/dfrg) ( _line_ ) : path rasterization library
- [ttf-parser](https://github.com/RazrFalcon/ttf-parser) by [Yevhenii Reizner](https://github.com/RazrFalcon) : TrueType font parser
- [glyph-brush](https://github.com/alexheretic/glyph-brush) by [Alex Butler](https://github.com/alexheretic/glyph-brush) : fast GPU cached text rendering
- [wgpu_glyph](https://github.com/hecrj/wgpu_glyph) by [Héctor Ramón](https://github.com/hecrj) ( _webgpu_ ) : text renderer for wgpu
- [fontdb](https://github.com/RazrFalcon/fontdb) by [Yevhenii Reizner](https://github.com/RazrFalcon) : font in-memory DB

## SVG

( _svg_ )

- [resvg](https://github.com/RazrFalcon/resvg) by [Yevhenii Reizner](https://github.com/RazrFalcon) : SVG rendering

## 3D assets

( _assets_3d_ )

- [russimp](https://github.com/jkvargas/russimp) by [Jhonny Vargas](https://github.com/jkvargas) : binding of assimp
- [bvh_anim](https://github.com/burtonageo/bvh_anim) by [George Burton](https://github.com/burtonageo) : loader for bvh animation files

## Line

( _line_ )

- [line_drawing](https://github.com/expenses/line_drawing) by [Ashley](https://github.com/expenses) : line-drawing algorithms
- [zeno](https://github.com/dfrg/swash) by [Chad Brokaw](https://github.com/dfrg) ( _font_ ) : path rasterization library

## Math

( _math_ )

- [ultraviolet](https://github.com/termhn/ultraviolet) by [Gray Olson](https://github.com/termhn) : linear algebra crate for games and graphics
- [packed_simd_2](https://github.com/rust-lang/packed_simd) by [gnzlbg](https://github.com/gnzlbg) : Packed SIMD Vectors
- [flo_curves](https://github.com/Logicalshift/flo_curves) by [Andrew Hunter](https://github.com/Logicalshift) ( _line_ ) : bezier curve
- [matrixmultiply](https://github.com/bluss/matrixmultiply) by [bluss](https://github.com/bluss) : matrix multiplication
- [ndarray](https://github.com/bluss/ndarray) by [bluss](https://github.com/bluss) : N-dimensional array
- [nalgebra](https://github.com/dimforge/nalgebra) by [dimforge](https://github.com/dimforge) : game linear algebra
- [simba](https://github.com/dimforge/simba) by [dimforge](https://github.com/dimforge) : SIMD algebra for [nalgebra](https://github.com/dimforge/nalgebra)
- [approx](https://github.com/brendanzab/approx) by [Brendan Zabarauskas](https://github.com/brendanzab) : approximate floating point comparisons
- [noisy_float](https://github.com/SergiusIW/noisy_float-rs) by [Matthew Michelotti](https://github.com/SergiusIW) : floating point types that panic if they are set to an illegal value, such as NaN
- [half](https://github.com/starkat99/half-rs) by [Kathryn Long](https://github.com/starkat99) : half-precision floating point types f16 and bf16 for
- [mint](https://github.com/kvark/mint) by [Dzmitry Malyshau](https://github.com/kvark) : math interoperability types

## Color

( _color_ )

- [rgb](https://github.com/kornelski/rust-rgb) by [Kornel](https://github.com/kornelski) : RGB / RGBA

## Physics

( _physics_ )

- [parry](https://github.com/dimforge/parry) by [dimforge](https://github.com/dimforge) : collision-detection library
- [nphysics](https://github.com/dimforge/nphysics) by [Sébastien Crozet](https://github.com/sebcrozet) : 2 and 3-dimensional rigid body physics engine
- [k](https://github.com/openrr/k) by [Takashi Ogura](https://github.com/OTL) : kinematics library
- [rapier2d](https://github.com/dimforge/rapier) by [Sébastien Crozet](https://github.com/sebcrozet) : 2D physics engines focused on performance

## SDK bindings

( _sdk_ )

- [steamworks](https://github.com/Noxime/steamworks-rs) by [Aaro Perämaa](https://github.com/Noxime) : bindings to the SteamWorks SDK

## Sound

( _sound_ )

- [usfx](https://github.com/tversteeg/usfx) by [Thomas Versteeg](https://github.com/tversteeg) : generate sound effects
- [symphonia](https://github.com/pdeljanov/Symphonia) by [Philip Deljanov](https://github.com/pdeljanov) : audio decoding

## DSP

( _dsp_ )

- [spectrum-analyzer](https://github.com/phip1611/spectrum-analyzer) by [Philipp Schuster](https://github.com/phip1611) : spectrum analysis
- [beat-detector](https://github.com/phip1611/beat-detector) by [Philipp Schuster](https://github.com/phip1611) : beat detection
- [rustfft](https://github.com/ejmahler/RustFFT) by [Elliott Mahler](https://github.com/ejmahler) : FFT
- [fourier](https://github.com/calebzulawski/fourier) by [Caleb Zulawski](https://github.com/calebzulawski) : FFT

## Game Design

( _game_design_ )

- [grue](https://github.com/gwihlidal/grue-rs) by [Graham Wihlidal](https://github.com/gwihlidal) : tools for building role-playing and adventure games

## Games

( _game_ )

- [veolren](https://github.com/veloren/veloren) by [Joshua Barretto](https://github.com/zesterer) : open world, open source voxel RPG
- [chirperjax](https://github.com/SergiusIW/chirperjax) by [Matthew Michelotti](https://github.com/SergiusIW) : simple 2D platformer
- [sandbox](https://github.com/JMS55/sandbox) by [JMS55](https://github.com/JMS55) : a sand simulation

## Toy Games

( _game_ ) ( _toy_ )

- [bevy_rider](https://github.com/bonsairobo/bevy_rider) by [Duncan](https://github.com/bonsairobo) : drawing with 2d physics
- [roguelike](https://github.com/JMS55/roguelike) by [JMS55](https://github.com/JMS55) : turn based dungeon exploration
- [crossword](https://github.com/paulgb/crossword-composer) by [Paul Butler](https://github.com/paulgb) : crossword composer.

## Utilities

( _utility_ )

- [landon](https://github.com/chinedufn/landon) by [Chinedu Francis Nwafili](https://github.com/chinedufn) : exporting Blender data

<<<<<<< HEAD
## Rendering creates comparison

| Name      | WebGL 2 support | Size( wasm + js)                      |
| :-------- | :-------------- | :------------------------------------ |
| glow      | Yes             | 55 Kb                                 |
| three-d   | Yes             | 139 Kb                                |
| pixels    | WIP             | 1 Mb                                  |
| limelight | Yes             | 175 Kb                                |
| speedy2d  | Yes             | 1 Mb                                  |
| luminance | Yes             | 77 Kb                                 |
| gl-rs     | Yes             | [Problem](./renderer/gl-rs/Readme.md) |

<!-- qqq : split toy games and games -->
=======

## Rendering comparison

| Name                                                  | WebGL 2 support | Size( wasm + js)                      |
| :---------------------------------------------------- | :-------------- | :------------------------------------ |
| [glow](https://github.com/grovesNL/glow)              | Yes             | 55 Kb                                 |
| [three-d](https://github.com/asny/three-d)            | Yes             | 139 Kb                                |
| [pixels](https://github.com/parasyte/pixels)          | WIP             | 1 Mb                                  |
| [limelight](https://crates.io/crates/limelight)       | Yes             | 175 Kb                                |
| [speedy2d](https://github.com/QuantumBadger/Speedy2D) | Yes             | 1 Mb                                  |
| [luminance](https://github.com/phaazon/luminance-rs)  | Yes             | 77 Kb                                 |
| [gl-rs](https://github.com/brendanzab/gl-rs)          | Yes             | [Problem](./renderer/gl-rs/Readme.md) |
>>>>>>> 97d44926
<|MERGE_RESOLUTION|>--- conflicted
+++ resolved
@@ -237,21 +237,6 @@
 
 - [landon](https://github.com/chinedufn/landon) by [Chinedu Francis Nwafili](https://github.com/chinedufn) : exporting Blender data
 
-<<<<<<< HEAD
-## Rendering creates comparison
-
-| Name      | WebGL 2 support | Size( wasm + js)                      |
-| :-------- | :-------------- | :------------------------------------ |
-| glow      | Yes             | 55 Kb                                 |
-| three-d   | Yes             | 139 Kb                                |
-| pixels    | WIP             | 1 Mb                                  |
-| limelight | Yes             | 175 Kb                                |
-| speedy2d  | Yes             | 1 Mb                                  |
-| luminance | Yes             | 77 Kb                                 |
-| gl-rs     | Yes             | [Problem](./renderer/gl-rs/Readme.md) |
-
-<!-- qqq : split toy games and games -->
-=======
 
 ## Rendering comparison
 
@@ -263,5 +248,4 @@
 | [limelight](https://crates.io/crates/limelight)       | Yes             | 175 Kb                                |
 | [speedy2d](https://github.com/QuantumBadger/Speedy2D) | Yes             | 1 Mb                                  |
 | [luminance](https://github.com/phaazon/luminance-rs)  | Yes             | 77 Kb                                 |
-| [gl-rs](https://github.com/brendanzab/gl-rs)          | Yes             | [Problem](./renderer/gl-rs/Readme.md) |
->>>>>>> 97d44926
+| [gl-rs](https://github.com/brendanzab/gl-rs)          | Yes             | [Problem](./renderer/gl-rs/Readme.md) |